--- conflicted
+++ resolved
@@ -99,7 +99,6 @@
     ref_brisque = BRISQUE.score(ref_frame)
     test_brisque = BRISQUE.score(test_frame)
     diff_brisque = ref_brisque - test_brisque
-<<<<<<< HEAD
     ref_torch = (
         torch.from_numpy(ref_frame).float().permute(2, 0, 1).unsqueeze(0).to(DEVICE)
         / 255.0
@@ -109,13 +108,7 @@
         / 255.0
     )
     vgg_loss = VGG(ref_torch, test_torch).item()
-    ssim = msssim.ms_ssim(ref_torch, test_torch).item()
-=======
-    ref_torch = torch.from_numpy(ref_frame).float().permute(2, 0, 1).unsqueeze(0)
-    test_torch = torch.from_numpy(test_frame).float().permute(2, 0, 1).unsqueeze(0)
-    vgg_loss = VGGLoss()(ref_torch, test_torch).item()
     ssim = msssim.ms_ssim(ref_torch, test_torch, data_range=1.0).item()
->>>>>>> 65a2aafd
     mae = F.l1_loss(ref_torch, test_torch).item()
     res = {
         "ref_brisque": ref_brisque,
